// SPDX-License-Identifier: Apache-2.0

/*
 * Copyright 2021, Offchain Labs, Inc.
 *
 * Licensed under the Apache License, Version 2.0 (the "License");
 * you may not use this file except in compliance with the License.
 * You may obtain a copy of the License at
 *
 *    http://www.apache.org/licenses/LICENSE-2.0
 *
 * Unless required by applicable law or agreed to in writing, software
 * distributed under the License is distributed on an "AS IS" BASIS,
 * WITHOUT WARRANTIES OR CONDITIONS OF ANY KIND, either express or implied.
 * See the License for the specific language governing permissions and
 * limitations under the License.
 */

pragma solidity ^0.6.11;

import "./INode.sol";
import "./IRollupCore.sol";
import "./RollupLib.sol";
import "./INodeFactory.sol";
import "./RollupEventBridge.sol";
import "../bridge/interfaces/ISequencerInbox.sol";

import "@openzeppelin/contracts/math/SafeMath.sol";

contract RollupCore is IRollupCore {
    using SafeMath for uint256;

    struct Zombie {
        address stakerAddress;
        uint256 latestStakedNode;
    }

    struct Staker {
        uint256 index;
        uint256 latestStakedNode;
        uint256 amountStaked;
        // currentChallenge is 0 if staker is not in a challenge
        address currentChallenge;
        bool isStaked;
    }

    uint256 private _latestConfirmed;
    uint256 private _firstUnresolvedNode;
    uint256 private _latestNodeCreated;
    uint256 private _lastStakeBlock;
    mapping(uint256 => INode) private _nodes;
    mapping(uint256 => bytes32) private _nodeHashes;

    address payable[] private _stakerList;
    mapping(address => Staker) public override _stakerMap;

    Zombie[] private _zombies;

    mapping(address => uint256) private _withdrawableFunds;

    /**
     * @notice Get the address of the Node contract for the given node
     * @param nodeNum Index of the node
     * @return Address of the Node contract
     */
    function getNode(uint256 nodeNum) public view override returns (INode) {
        return _nodes[nodeNum];
    }

    /**
     * @notice Get the address of the staker at the given index
     * @param stakerNum Index of the staker
     * @return Address of the staker
     */
    function getStakerAddress(uint256 stakerNum) public view override returns (address) {
        return _stakerList[stakerNum];
    }

    /**
     * @notice Check whether the given staker is staked
     * @param staker Staker address to check
     * @return True or False for whether the staker was staked
     */
    function isStaked(address staker) public view override returns (bool) {
        return _stakerMap[staker].isStaked;
    }

    /**
     * @notice Get the latest staked node of the given staker
     * @param staker Staker address to lookup
     * @return Latest node staked of the staker
     */
    function latestStakedNode(address staker) public view override returns (uint256) {
        return _stakerMap[staker].latestStakedNode;
    }

    /**
     * @notice Get the current challenge of the given staker
     * @param staker Staker address to lookup
     * @return Current challenge of the staker
     */
    function currentChallenge(address staker) public view override returns (address) {
        return _stakerMap[staker].currentChallenge;
    }

    /**
     * @notice Get the amount staked of the given staker
     * @param staker Staker address to lookup
     * @return Amount staked of the staker
     */
    function amountStaked(address staker) public view override returns (uint256) {
        return _stakerMap[staker].amountStaked;
    }

    /**
     * @notice Get the original staker address of the zombie at the given index
     * @param zombieNum Index of the zombie to lookup
     * @return Original staker address of the zombie
     */
    function zombieAddress(uint256 zombieNum) public view override returns (address) {
        return _zombies[zombieNum].stakerAddress;
    }

    /**
     * @notice Get Latest node that the given zombie at the given index is staked on
     * @param zombieNum Index of the zombie to lookup
     * @return Latest node that the given zombie is staked on
     */
    function zombieLatestStakedNode(uint256 zombieNum) public view override returns (uint256) {
        return _zombies[zombieNum].latestStakedNode;
    }

    /// @return Current number of un-removed zombies
    function zombieCount() public view override returns (uint256) {
        return _zombies.length;
    }

    function isZombie(address staker) public view override returns (bool) {
        for (uint256 i = 0; i < _zombies.length; i++) {
            if (staker == _zombies[i].stakerAddress) {
                return true;
            }
        }
        return false;
    }

    /**
     * @notice Get the amount of funds withdrawable by the given address
     * @param owner Address to check the funds of
     * @return Amount of funds withdrawable by owner
     */
    function withdrawableFunds(address owner) public view override returns (uint256) {
        return _withdrawableFunds[owner];
    }

    /**
     * @return Index of the first unresolved node
     * @dev If all nodes have been resolved, this will be latestNodeCreated + 1
     */
    function firstUnresolvedNode() public view override returns (uint256) {
        return _firstUnresolvedNode;
    }

    /// @return Index of the latest confirmed node
    function latestConfirmed() public view override returns (uint256) {
        return _latestConfirmed;
    }

    /// @return Index of the latest rollup node created
    function latestNodeCreated() public view override returns (uint256) {
        return _latestNodeCreated;
    }

    /// @return Ethereum block that the most recent stake was created
    function lastStakeBlock() public view override returns (uint256) {
        return _lastStakeBlock;
    }

    /// @return Number of active stakers currently staked
    function stakerCount() public view override returns (uint256) {
        return _stakerList.length;
    }

    /**
     * @notice Initialize the core with an initial node
     * @param initialNode Initial node to start the chain with
     */
    function initializeCore(INode initialNode) internal {
        _nodes[0] = initialNode;
        _firstUnresolvedNode = 1;
    }

    /**
     * @notice React to a new node being created by storing it an incrementing the latest node counter
     * @param node Node that was newly created
     * @param nodeHash The hash of said node
     */
    function nodeCreated(INode node, bytes32 nodeHash) internal {
        _latestNodeCreated++;
        _nodes[_latestNodeCreated] = node;
        _nodeHashes[_latestNodeCreated] = nodeHash;
    }

    /// @return Node hash as of this node number
    function getNodeHash(uint256 index) public view override returns (bytes32) {
        return _nodeHashes[index];
    }

    /// @notice Reject the next unresolved node
    function rejectNextNode() internal {
        destroyNode(_firstUnresolvedNode);
        _firstUnresolvedNode++;
    }

    /// @notice Confirm the next unresolved node
    function confirmNextNode(
        bytes32 beforeSendAcc,
        bytes calldata sendsData,
        uint256[] calldata sendLengths,
        uint256 afterSendCount,
        bytes32 afterLogAcc,
        uint256 afterLogCount,
        IOutbox outbox,
        RollupEventBridge rollupEventBridge
    ) internal {
        confirmNode(
            _firstUnresolvedNode,
            beforeSendAcc,
            sendsData,
            sendLengths,
            afterSendCount,
            afterLogAcc,
            afterLogCount,
            outbox,
            rollupEventBridge
        );
    }

    function confirmNode(
        uint256 nodeNum,
        bytes32 beforeSendAcc,
        bytes calldata sendsData,
        uint256[] calldata sendLengths,
        uint256 afterSendCount,
        bytes32 afterLogAcc,
        uint256 afterLogCount,
        IOutbox outbox,
        RollupEventBridge rollupEventBridge
    ) internal {
        bytes32 afterSendAcc = RollupLib.feedAccumulator(sendsData, sendLengths, beforeSendAcc);

        INode node = getNode(nodeNum);
        require(
            node.confirmData() ==
                RollupLib.confirmHash(
                    beforeSendAcc,
                    afterSendAcc,
                    afterLogAcc,
                    afterSendCount,
                    afterLogCount
                ),
            "CONFIRM_DATA"
        );
        outbox.processOutgoingMessages(sendsData, sendLengths);

        destroyNode(_latestConfirmed);
        _latestConfirmed = nodeNum;
        _firstUnresolvedNode = nodeNum + 1;

        rollupEventBridge.nodeConfirmed(nodeNum);
        emit NodeConfirmed(nodeNum, afterSendAcc, afterSendCount, afterLogAcc, afterLogCount);
    }

    /**
     * @notice Create a new stake
     * @param stakerAddress Address of the new staker
     * @param depositAmount Stake amount of the new staker
     */
    function createNewStake(address payable stakerAddress, uint256 depositAmount) internal {
        uint256 stakerIndex = _stakerList.length;
        _stakerList.push(stakerAddress);
        _stakerMap[stakerAddress] = Staker(
            stakerIndex,
            _latestConfirmed,
            depositAmount,
            address(0),
            true
        );
        _lastStakeBlock = block.number;
    }

    /**
     * @notice Check to see whether the two stakers are in the same challenge
     * @param stakerAddress1 Address of the first staker
     * @param stakerAddress2 Address of the second staker
     * @return Address of the challenge that the two stakers are in
     */
    function inChallenge(address stakerAddress1, address stakerAddress2)
        internal
        view
        returns (address)
    {
        Staker storage staker1 = _stakerMap[stakerAddress1];
        Staker storage staker2 = _stakerMap[stakerAddress2];
        address challenge = staker1.currentChallenge;
        require(challenge != address(0), "NO_CHAL");
        require(challenge == staker2.currentChallenge, "DIFF_IN_CHAL");
        return challenge;
    }

    /**
     * @notice Make the given staker as not being in a challenge
     * @param stakerAddress Address of the staker to remove from a challenge
     */
    function clearChallenge(address stakerAddress) internal {
        Staker storage staker = _stakerMap[stakerAddress];
        staker.currentChallenge = address(0);
    }

    /**
     * @notice Mark both the given stakers as engaged in the challenge
     * @param staker1 Address of the first staker
     * @param staker2 Address of the second staker
     * @param challenge Address of the challenge both stakers are now in
     */
    function challengeStarted(
        address staker1,
        address staker2,
        address challenge
    ) internal {
        _stakerMap[staker1].currentChallenge = challenge;
        _stakerMap[staker2].currentChallenge = challenge;
    }

    /**
     * @notice Add to the stake of the given staker by the given amount
     * @param stakerAddress Address of the staker to increase the stake of
     * @param amountAdded Amount of stake to add to the staker
     */
    function increaseStakeBy(address stakerAddress, uint256 amountAdded) internal {
        Staker storage staker = _stakerMap[stakerAddress];
        staker.amountStaked = staker.amountStaked.add(amountAdded);
    }

    /**
     * @notice Reduce the stake of the given staker to the given target
     * @param stakerAddress Address of the staker to reduce the stake of
     * @param target Amount of stake to leave with the staker
     * @return Amount of value released from the stake
     */
    function reduceStakeTo(address stakerAddress, uint256 target) internal returns (uint256) {
        Staker storage staker = _stakerMap[stakerAddress];
        uint256 current = staker.amountStaked;
        require(target <= current, "TOO_LITTLE_STAKE");
        uint256 amountWithdrawn = current.sub(target);
        staker.amountStaked = target;
        _withdrawableFunds[stakerAddress] = _withdrawableFunds[stakerAddress].add(amountWithdrawn);
        return amountWithdrawn;
    }

    /**
     * @notice Remove the given staker and turn them into a zombie
     * @param stakerAddress Address of the staker to remove
     */
    function turnIntoZombie(address stakerAddress) internal {
        Staker storage staker = _stakerMap[stakerAddress];
        _zombies.push(Zombie(stakerAddress, staker.latestStakedNode));
        deleteStaker(stakerAddress);
    }

    /**
     * @notice Update the latest staked node of the zombie at the given index
     * @param zombieNum Index of the zombie to move
     * @param latest New latest node the zombie is staked on
     */
    function zombieUpdateLatestStakedNode(uint256 zombieNum, uint256 latest) internal {
        _zombies[zombieNum].latestStakedNode = latest;
    }

    /**
     * @notice Remove the zombie at the given index
     * @param zombieNum Index of the zombie to remove
     */
    function removeZombie(uint256 zombieNum) internal {
        _zombies[zombieNum] = _zombies[_zombies.length - 1];
        _zombies.pop();
    }

    /**
     * @notice Remove the given staker and return their stake
     * @param stakerAddress Address of the staker withdrawing their stake
     */
    function withdrawStaker(address stakerAddress) internal {
        Staker storage staker = _stakerMap[stakerAddress];
        _withdrawableFunds[stakerAddress] = _withdrawableFunds[stakerAddress].add(
            staker.amountStaked
        );
        deleteStaker(stakerAddress);
    }

    /**
     * @notice Advance the given staker to the given node
     * @param stakerAddress Address of the staker adding their stake
     * @param nodeNum Index of the node to stake on
     */
    function stakeOnNode(
        address stakerAddress,
        uint256 nodeNum,
        uint256 confirmPeriodBlocks
    ) internal {
        Staker storage staker = _stakerMap[stakerAddress];
        INode node = _nodes[nodeNum];
        uint256 newStakerCount = node.addStaker(stakerAddress);
        staker.latestStakedNode = nodeNum;
        if (newStakerCount == 1) {
            INode parent = _nodes[node.prev()];
            parent.newChildConfirmDeadline(block.number.add(confirmPeriodBlocks));
        }
    }

    /**
     * @notice Clear the withdrawable funds for the given address
     * @param owner Address of the account to remove funds from
     * @return Amount of funds removed from account
     */
    function withdrawFunds(address owner) internal returns (uint256) {
        uint256 amount = _withdrawableFunds[owner];
        _withdrawableFunds[owner] = 0;
        return amount;
    }

    /**
     * @notice Increase the withdrawable funds for the given address
     * @param owner Address of the account to add withdrawable funds to
     */
    function increaseWithdrawableFunds(address owner, uint256 amount) internal {
        _withdrawableFunds[owner] = _withdrawableFunds[owner].add(amount);
    }

    /**
     * @notice Remove the given staker
     * @param stakerAddress Address of the staker to remove
     */
    function deleteStaker(address stakerAddress) private {
        Staker storage staker = _stakerMap[stakerAddress];
        uint256 stakerIndex = staker.index;
        _stakerList[stakerIndex] = _stakerList[_stakerList.length - 1];
        _stakerMap[_stakerList[stakerIndex]].index = stakerIndex;
        _stakerList.pop();
        delete _stakerMap[stakerAddress];
    }

    /**
     * @notice Destroy the given node and clear out its address
     * @param nodeNum Index of the node to remove
     */
    function destroyNode(uint256 nodeNum) internal {
        _nodes[nodeNum].destroy();
        _nodes[nodeNum] = INode(0);
    }

    function nodeDeadline(
        uint256 arbGasSpeedLimitPerBlock,
        uint256 gasUsed,
        uint256 confirmPeriodBlocks,
        INode prevNode
    ) internal view returns (uint256 deadlineBlock) {
        // Set deadline rounding up to the nearest block
        uint256 checkTime =
            gasUsed.add(arbGasSpeedLimitPerBlock.sub(1)).div(arbGasSpeedLimitPerBlock);

        deadlineBlock = max(block.number.add(confirmPeriodBlocks), prevNode.deadlineBlock()).add(
            checkTime
        );

        uint256 olderSibling = prevNode.latestChildNumber();
        if (olderSibling != 0) {
            deadlineBlock = max(deadlineBlock, getNode(olderSibling).deadlineBlock());
        }
        return deadlineBlock;
    }

    function max(uint256 a, uint256 b) internal pure returns (uint256) {
        return a > b ? a : b;
    }

    struct StakeOnNewNodeFrame {
        uint256 currentInboxSize;
        INode node;
        bytes32 executionHash;
        INode prevNode;
        bytes32 lastHash;
        bool hasSibling;
        uint256 deadlineBlock;
        uint256 gasUsed;
        uint256 sequencerBatchEnd;
        bytes32 sequencerBatchAcc;
    }

    struct CreateNodeDataFrame {
        uint256 prevNode;
        uint256 confirmPeriodBlocks;
        uint256 arbGasSpeedLimitPerBlock;
        ISequencerInbox sequencerInbox;
        RollupEventBridge rollupEventBridge;
        INodeFactory nodeFactory;
    }

    // TODO: Configure this value based on the cost of sends and add test
    uint8 internal constant MAX_SEND_COUNT = 100;

    function createNewNode(
        RollupLib.Assertion memory assertion,
        bytes32[3][2] calldata assertionBytes32Fields,
        uint256[4][2] calldata assertionIntFields,
        bytes calldata sequencerBatchProof,
        CreateNodeDataFrame memory inputDataFrame,
        bytes32 expectedNodeHash
    ) internal returns (bytes32 newNodeHash) {
        StakeOnNewNodeFrame memory memoryFrame;
        {
            // validate data
            memoryFrame.gasUsed = RollupLib.assertionGasUsed(assertion);
            memoryFrame.prevNode = getNode(inputDataFrame.prevNode);
            memoryFrame.currentInboxSize = inputDataFrame.sequencerInbox.messageCount();

            // Make sure the previous state is correct against the node being built on
            require(
                RollupLib.stateHash(assertion.beforeState) == memoryFrame.prevNode.stateHash(),
                "PREV_STATE_HASH"
            );

            // Ensure that the assertion doesn't read past the end of the current inbox
            require(
                assertion.afterState.inboxCount <= memoryFrame.currentInboxSize,
                "INBOX_PAST_END"
            );

            (memoryFrame.sequencerBatchEnd, memoryFrame.sequencerBatchAcc) = inputDataFrame
                .sequencerInbox
                .proveBatchContainsSequenceNumber(
                sequencerBatchProof,
                assertion.afterState.inboxCount
            );
        }

        {
            memoryFrame.executionHash = RollupLib.executionHash(assertion);

            memoryFrame.deadlineBlock = nodeDeadline(
                inputDataFrame.arbGasSpeedLimitPerBlock,
                memoryFrame.gasUsed,
                inputDataFrame.confirmPeriodBlocks,
                memoryFrame.prevNode
            );

            memoryFrame.hasSibling = memoryFrame.prevNode.latestChildNumber() > 0;
            // here we don't use ternacy operator to remain compatible with slither
            if (memoryFrame.hasSibling) {
                memoryFrame.lastHash = getNodeHash(memoryFrame.prevNode.latestChildNumber());
            } else {
                memoryFrame.lastHash = getNodeHash(inputDataFrame.prevNode);
            }

            memoryFrame.node = INode(
                inputDataFrame.nodeFactory.createNode(
                    RollupLib.stateHash(assertion.afterState),
                    RollupLib.challengeRoot(assertion, memoryFrame.executionHash, block.number),
                    RollupLib.confirmHash(assertion),
                    inputDataFrame.prevNode,
                    memoryFrame.deadlineBlock
                )
            );
        }

        {
            uint256 nodeNum = latestNodeCreated() + 1;
            memoryFrame.prevNode.childCreated(nodeNum);

            newNodeHash = RollupLib.nodeHash(
                memoryFrame.hasSibling,
                memoryFrame.lastHash,
                memoryFrame.executionHash,
                memoryFrame.sequencerBatchAcc
            );
            require(newNodeHash == expectedNodeHash, "UNEXPECTED_NODE_HASH");

            nodeCreated(memoryFrame.node, newNodeHash);
            inputDataFrame.rollupEventBridge.nodeCreated(
                nodeNum,
                inputDataFrame.prevNode,
                memoryFrame.deadlineBlock,
                msg.sender
            );
        }

<<<<<<< HEAD
        targets.rollupEventBridge.nodeCreated(nodeNum, prevNode, deadlineBlock, msg.sender);
=======
        emit NodeCreated(
            latestNodeCreated(),
            getNodeHash(inputDataFrame.prevNode),
            newNodeHash,
            memoryFrame.executionHash,
            memoryFrame.currentInboxSize,
            memoryFrame.sequencerBatchEnd,
            memoryFrame.sequencerBatchAcc,
            assertionBytes32Fields,
            assertionIntFields
        );
>>>>>>> 2602e048

        return newNodeHash;
    }
}<|MERGE_RESOLUTION|>--- conflicted
+++ resolved
@@ -594,9 +594,6 @@
             );
         }
 
-<<<<<<< HEAD
-        targets.rollupEventBridge.nodeCreated(nodeNum, prevNode, deadlineBlock, msg.sender);
-=======
         emit NodeCreated(
             latestNodeCreated(),
             getNodeHash(inputDataFrame.prevNode),
@@ -608,7 +605,6 @@
             assertionBytes32Fields,
             assertionIntFields
         );
->>>>>>> 2602e048
 
         return newNodeHash;
     }
