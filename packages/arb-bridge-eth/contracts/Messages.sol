/*
 * Copyright 2019-2020, Offchain Labs, Inc.
 *
 * Licensed under the Apache License, Version 2.0 (the "License");
 * you may not use this file except in compliance with the License.
 * You may obtain a copy of the License at
 *
 *    http://www.apache.org/licenses/LICENSE-2.0
 *
 * Unless required by applicable law or agreed to in writing, software
 * distributed under the License is distributed on an "AS IS" BASIS,
 * WITHOUT WARRANTIES OR CONDITIONS OF ANY KIND, either express or implied.
 * See the License for the specific language governing permissions and
 * limitations under the License.
 */

pragma solidity ^0.5.3;

import "./arch/Value.sol";
import "./libraries/SigUtils.sol";
import "./arch/Protocol.sol";


library Messages {
    uint8 internal constant TRANSACTION_MSG = 0;
    uint8 internal constant ETH_DEPOSIT = 1;
    uint8 internal constant ERC20_DEPOSIT = 2;
    uint8 internal constant ERC721_DEPOSIT = 3;
    uint8 internal constant CONTRACT_TRANSACTION_MSG = 4;
    uint8 internal constant CALL_MSG = 5;
    uint8 internal constant TRANSACTION_BATCH_MSG = 6;

    using Value for Value.Data;
    using BytesLib for bytes;

    function transactionHash(
        address chain,
        address to,
        address from,
        uint256 seqNumber,
        uint256 value,
        bytes32 dataHash,
        uint256 blockNumber,
        uint256 timestamp
    )
        internal
        pure
        returns(bytes32)
    {
        return keccak256(
            abi.encodePacked(
                TRANSACTION_MSG,
                chain,
                to,
                from,
                seqNumber,
                value,
                dataHash,
                blockNumber,
                timestamp
            )
        );
    }


    function transactionMessageHash(
        address chain,
        address to,
        address from,
        uint256 seqNumber,
        uint256 value,
        bytes memory data,
        uint256 blockNumber,
        uint256 blockTimestamp
    )
        internal
        pure
        returns(bytes32)
    {
        return transactionMessageHash(
            chain,
            to,
            from,
            seqNumber,
            value,
            keccak256(data),
            Value.bytesToBytestackHash(data, 0, data.length),
            blockNumber,
            blockTimestamp
        );
    }

    function transactionMessageHash(
        address chain,
        address to,
        address from,
        uint256 seqNumber,
        uint256 value,
        bytes32 dataHash,
        bytes32 dataTupleHash,
        uint256 blockNumber,
        uint256 timestamp
    )
        internal
        pure
        returns(bytes32)
    {

        Value.Data memory tuple = transactionMessage(
            chain, 
            to, 
            from, 
            seqNumber, 
            value, 
            data, 
            blockNumber);

        return Value.hashTuple(tuple);
    }

    function transactionMessage(
        address chain,
        address to,
        address from,
        uint256 seqNumber,
        uint256 value,
        bytes memory data,
        uint256 blockNumber
    )
        internal
        pure
        returns(Value.Data memory)
    {
        bytes32 txHash = keccak256(
            abi.encodePacked(
                TRANSACTION_MSG,
                chain,
                to,
                from,
                seqNumber,
                value,
                dataHash
            )
        );
<<<<<<< HEAD

=======
>>>>>>> 7941a8c4
        Value.Data[] memory msgValues = new Value.Data[](4);
        msgValues[0] = Value.newInt(uint256(to));
        msgValues[1] = Value.newInt(seqNumber);
        msgValues[2] = Value.newInt(value);
<<<<<<< HEAD
        msgValues[3] = Value.bytesToBytestackHash(data);
=======
        msgValues[3] = Value.newHashOnly(dataTupleHash);
>>>>>>> 7941a8c4

        Value.Data[] memory msgType = new Value.Data[](3);
        msgType[0] = Value.newInt(TRANSACTION_MSG);
        msgType[1] = Value.newInt(uint256(from));
        msgType[2] = Value.newTuple(msgValues);

<<<<<<< HEAD
        Value.Data[] memory tup_data = new Value.Data[](3);
        tup_data[0] = Value.newInt(blockNumber);
        tup_data[1] = Value.newInt(uint256(txHash));
        tup_data[2] = Value.newTuple(msgType);

        return Value.newTuple(tup_data);
=======
        return Value.hashTuple([
            Value.newInt(blockNumber),
            Value.newInt(timestamp),
            Value.newInt(uint256(txHash)),
            Value.newTuple(msgType)
        ]);
>>>>>>> 7941a8c4
    }

    function transactionBatchHash(
        bytes memory transactions,
        uint256 blockNum,
        uint256 blockTimestamp
    )
        internal
        pure
        returns(bytes32)
    {
        return keccak256(
            abi.encodePacked(
                TRANSACTION_BATCH_MSG,
                transactions,
                blockNum,
                blockTimestamp
            )
        );
    }

    uint256 internal constant TO_OFFSET = 2;
    uint256 internal constant SEQ_OFFSET = 22;
    uint256 internal constant VALUE_OFFSET = 54;
    uint256 internal constant SIG_OFFSET = 86;
    uint256 internal constant DATA_OFFSET = 151;

    function transactionMessageBatchHash(
        bytes32 prev,
        address chain,
        bytes memory transactions,
        uint256 blockNum,
        uint256 blockTimestamp
    )
        internal
        pure
        returns(bytes32)
    {
        uint256 transactionsLength = transactions.length;
        uint256 start = 0x00;
        // Continue until we run out of enough data for a tx with no data
        while (start + DATA_OFFSET < transactionsLength) {
            uint16 dataLength = transactions.toUint16(start);
            // Terminate if the input data is shorter than the fixed length + claimed data length
            if (start + DATA_OFFSET + dataLength > transactionsLength) {
                return prev;
            }

            bytes32 messageHash = transactionMessageBatchHashSingle(
                start,
                chain,
                transactions,
                blockNum,
                blockTimestamp
            );

            prev = Protocol.addMessageToVMInbox(prev, messageHash);
            start += DATA_OFFSET + dataLength;
        }
        return prev;
    }

    function keccak256Subset(bytes memory data, uint256 start, uint256 length) internal pure returns(bytes32 dataHash) {
        assembly {
            dataHash := keccak256(add(add(data, 0x20), start), length)
        }
    }

    function transactionMessageBatchHashSingle(
        uint256 start,
        address chain,
        bytes memory transactions,
        uint256 blockNum,
        uint256 blockTimestamp
    )
        internal
        pure
        returns(bytes32)
    {
        bytes32 dataHash = keccak256Subset(transactions, start + DATA_OFFSET, transactions.toUint16(start));

        address from = transactionMessageBatchSingleSender(
            start,
            chain,
            dataHash,
            transactions
        );
        require(from != address(0), "invalid sig");

        bytes32 dataTupHash = Value.bytesToBytestackHash(transactions, start + DATA_OFFSET, transactions.toUint16(start));

        return transactionMessageHash(
            chain,
            transactions.toAddress(start + TO_OFFSET),
            from,
            transactions.toUint(start + SEQ_OFFSET),
            transactions.toUint(start + VALUE_OFFSET),
            dataHash,
            dataTupHash,
            blockNum,
            blockTimestamp
        );
    }

    function transactionMessageBatchSingleSender(
        uint256 start,
        address chain,
        bytes32 dataHash,
        bytes memory transactions
    )
        internal
        pure
        returns(address)
    {
        return SigUtils.recoverAddressFromData(
            keccak256(
                abi.encodePacked(
                    chain,
                    transactions.toAddress(start + TO_OFFSET),
                    transactions.toUint(start + SEQ_OFFSET),
                    transactions.toUint(start + VALUE_OFFSET),
                    dataHash
                )
            ),
            transactions,
            start + SIG_OFFSET
        );
    }

    function ethHash(
        address to,
        address from,
        uint256 value,
        uint256 blockNumber,
        uint256 timestamp,
        uint256 messageNum
    )
        internal
        pure
        returns(bytes32)
    {
        return keccak256(
            abi.encodePacked(
                ETH_DEPOSIT,
                to,
                from,
                value,
                blockNumber,
                timestamp,
                messageNum
            )
        );
    }

    function ethMessageHash(
        address to,
        address from,
        uint256 value,
        uint256 blockNumber,
        uint256 timestamp,
        uint256 messageNum
    )
        internal
        pure
        returns(bytes32)
    {
        Value.Data memory tuple = ethMessageValue(
            to, 
            from, 
            value, 
            blockNumber, 
            messageNum);
        
        return Value.hashTuple(tuple);
    }

    function ethMessageValue(
        address to,
        address from,
        uint256 value,
        uint256 blockNumber,
        uint256 messageNum
    )
        internal
        pure
        returns(Value.Data memory)
    {
        Value.Data[] memory msgValues = new Value.Data[](2);
        msgValues[0] = Value.newInt(uint256(to));
        msgValues[1] = Value.newInt(value);

        Value.Data[] memory msgType = new Value.Data[](3);
        msgType[0] = Value.newInt(ETH_DEPOSIT);
        msgType[1] = Value.newInt(uint256(from));
        msgType[2] = Value.newTuple(msgValues);

        Value.Data[] memory ethMsg = new Value.Data[](4);
        ethMsg[0] = Value.newInt(blockNumber);
        ethMsg[1] = Value.newInt(timestamp);
        ethMsg[2] = Value.newInt(messageNum);
        ethMsg[3] = Value.newTuple(msgType);

        return Value.newTuple(ethMsg);
    }

    function erc20Hash(
        address to,
        address from,
        address erc20,
        uint256 value,
        uint256 blockNumber,
        uint256 timestamp,
        uint256 messageNum
    )
        internal
        pure
        returns(bytes32)
    {
        return tokenHash(
            ERC20_DEPOSIT,
            to,
            from,
            erc20,
            value,
            blockNumber,
            timestamp,
            messageNum
        );
    }

    function erc20MessageValue(
        address to,
        address from,
        address erc20,
        uint256 value,
        uint256 blockNumber,
        uint256 timestamp,
        uint256 messageNum
    )
        internal
        pure
        returns(Value.Data memory)
    {
        return tokenMessageValue(
            ERC20_DEPOSIT,
            to,
            from,
            erc20,
            value,
            blockNumber,
            timestamp,
            messageNum
        );
    }

    function erc721Hash(
        address to,
        address from,
        address erc721,
        uint256 id,
        uint256 blockNumber,
        uint256 timestamp,
        uint256 messageNum
    )
        internal
        pure
        returns(bytes32)
    {
        return tokenHash(
            ERC721_DEPOSIT,
            to,
            from,
            erc721,
            id,
            blockNumber,
            timestamp,
            messageNum
        );
    }

    function erc721MessageValue(
        address to,
        address from,
        address erc721,
        uint256 id,
        uint256 blockNumber,
        uint256 timestamp,
        uint256 messageNum
    )
        internal
        pure
        returns(Value.Data memory)
    {
        return tokenMessageValue(
            ERC721_DEPOSIT,
            to,
            from,
            erc721,
            id,
            blockNumber,
            timestamp,
            messageNum
        );
    }

    function contractTransactionHash(
        address to,
        address from,
        uint256 value,
        bytes memory data,
        uint256 blockNumber,
        uint256 timestamp,
        uint256 messageNum
    )
        internal
        pure
        returns(bytes32)
    {
        return keccak256(
            abi.encodePacked(
                CONTRACT_TRANSACTION_MSG,
                to,
                from,
                value,
                data,
                blockNumber,
                timestamp,
                messageNum
            )
        );
    }

    function contractTransactionMessageValue(
        address to,
        address from,
        uint256 value,
        bytes memory data,
        uint256 blockNumber,
        uint256 timestamp,
        uint256 messageNum
    )
        internal
        pure
        returns(Value.Data memory)
    {
<<<<<<< HEAD
=======
        bytes32 dataHash = Value.bytesToBytestackHash(data, 0, data.length);
>>>>>>> 7941a8c4
        Value.Data[] memory msgValues = new Value.Data[](3);
        msgValues[0] = Value.newInt(uint256(to));
        msgValues[2] = Value.newInt(value);
        msgValues[3] = Value.bytesToBytestackHash(data);

        Value.Data[] memory msgType = new Value.Data[](3);
        msgType[0] = Value.newInt(CONTRACT_TRANSACTION_MSG);
        msgType[1] = Value.newInt(uint256(from));
        msgType[2] = Value.newTuple(msgValues);

<<<<<<< HEAD
        Value.Data[] memory tup_data = new Value.Data[](3);
        tup_data[0] = Value.newInt(blockNumber);
        tup_data[1] = Value.newInt(messageNum);
        tup_data[2] = Value.newTuple(msgType);

        return Value.newTuple(tup_data);
=======
        return Value.hashTuple([
            Value.newInt(blockNumber),
            Value.newInt(timestamp),
            Value.newInt(messageNum),
            Value.newTuple(msgType)
        ]);
>>>>>>> 7941a8c4
    }

    function tokenHash(
        uint8 messageType,
        address to,
        address from,
        address tokenContract,
        uint256 value,
        uint256 blockNumber,
        uint256 timestamp,
        uint256 messageNum
    )
        private
        pure
        returns(bytes32)
    {
        return keccak256(
            abi.encodePacked(
                messageType,
                to,
                from,
                tokenContract,
                value,
                blockNumber,
                timestamp,
                messageNum
            )
        );
    }

    function tokenMessageValue(
        uint8 messageType,
        address to,
        address from,
        address tokenContract,
        uint256 value,
        uint256 blockNumber,
        uint256 timestamp,
        uint256 messageNum
    )
        private
        pure
        returns(Value.Data memory)
    {
        Value.Data[] memory msgValues = new Value.Data[](3);
        msgValues[0] = Value.newInt(uint256(tokenContract));
        msgValues[1] = Value.newInt(uint256(to));
        msgValues[2] = Value.newInt(value);

        Value.Data[] memory msgType = new Value.Data[](3);
        msgType[0] = Value.newInt(messageType);
        msgType[1] = Value.newInt(uint256(from));
        msgType[2] = Value.newTuple(msgValues);

        Value.Data[] memory ercTokenMsg = new Value.Data[](4);
        ercTokenMsg[0] = Value.newInt(blockNumber);
        ercTokenMsg[1] = Value.newInt(timestamp);
        ercTokenMsg[2] = Value.newInt(messageNum);
        ercTokenMsg[3] = Value.newTuple(msgType);

        return  Value.newTuple(ercTokenMsg);
    }
}<|MERGE_RESOLUTION|>--- conflicted
+++ resolved
@@ -77,7 +77,7 @@
         pure
         returns(bytes32)
     {
-        return transactionMessageHash(
+        Value.Data memory tuple =  transactionMessage(
             chain,
             to,
             from,
@@ -88,32 +88,6 @@
             blockNumber,
             blockTimestamp
         );
-    }
-
-    function transactionMessageHash(
-        address chain,
-        address to,
-        address from,
-        uint256 seqNumber,
-        uint256 value,
-        bytes32 dataHash,
-        bytes32 dataTupleHash,
-        uint256 blockNumber,
-        uint256 timestamp
-    )
-        internal
-        pure
-        returns(bytes32)
-    {
-
-        Value.Data memory tuple = transactionMessage(
-            chain, 
-            to, 
-            from, 
-            seqNumber, 
-            value, 
-            data, 
-            blockNumber);
 
         return Value.hashTuple(tuple);
     }
@@ -124,8 +98,10 @@
         address from,
         uint256 seqNumber,
         uint256 value,
-        bytes memory data,
-        uint256 blockNumber
+        bytes32 dataHash,
+        Value.Data memory dataTuple,
+        uint256 blockNumber,
+        uint256 timestamp
     )
         internal
         pure
@@ -142,40 +118,24 @@
                 dataHash
             )
         );
-<<<<<<< HEAD
-
-=======
->>>>>>> 7941a8c4
         Value.Data[] memory msgValues = new Value.Data[](4);
         msgValues[0] = Value.newInt(uint256(to));
         msgValues[1] = Value.newInt(seqNumber);
         msgValues[2] = Value.newInt(value);
-<<<<<<< HEAD
-        msgValues[3] = Value.bytesToBytestackHash(data);
-=======
-        msgValues[3] = Value.newHashOnly(dataTupleHash);
->>>>>>> 7941a8c4
+        msgValues[3] = dataTuple;
 
         Value.Data[] memory msgType = new Value.Data[](3);
         msgType[0] = Value.newInt(TRANSACTION_MSG);
         msgType[1] = Value.newInt(uint256(from));
         msgType[2] = Value.newTuple(msgValues);
 
-<<<<<<< HEAD
-        Value.Data[] memory tup_data = new Value.Data[](3);
+        Value.Data[] memory tup_data = new Value.Data[](4);
         tup_data[0] = Value.newInt(blockNumber);
-        tup_data[1] = Value.newInt(uint256(txHash));
-        tup_data[2] = Value.newTuple(msgType);
+        tup_data[1] = Value.newInt(timestamp);
+        tup_data[2] = Value.newInt(uint256(txHash));
+        tup_data[3] = Value.newTuple(msgType);
 
         return Value.newTuple(tup_data);
-=======
-        return Value.hashTuple([
-            Value.newInt(blockNumber),
-            Value.newInt(timestamp),
-            Value.newInt(uint256(txHash)),
-            Value.newTuple(msgType)
-        ]);
->>>>>>> 7941a8c4
     }
 
     function transactionBatchHash(
@@ -204,7 +164,8 @@
     uint256 internal constant DATA_OFFSET = 151;
 
     function transactionMessageBatchHash(
-        bytes32 prev,
+        bytes32 prevHashImage,
+        uint256 prevHashSize,
         address chain,
         bytes memory transactions,
         uint256 blockNum,
@@ -214,6 +175,7 @@
         pure
         returns(bytes32)
     {
+        Value.Data memory prevVal = Value.newTuplePreImage(prevHashImage, prevHashSize);
         uint256 transactionsLength = transactions.length;
         uint256 start = 0x00;
         // Continue until we run out of enough data for a tx with no data
@@ -221,10 +183,10 @@
             uint16 dataLength = transactions.toUint16(start);
             // Terminate if the input data is shorter than the fixed length + claimed data length
             if (start + DATA_OFFSET + dataLength > transactionsLength) {
-                return prev;
+                return Value.hash(prevVal).hash;
             }
 
-            bytes32 messageHash = transactionMessageBatchHashSingle(
+            Value.Data memory message = transactionMessageBatchHashSingle(
                 start,
                 chain,
                 transactions,
@@ -232,10 +194,10 @@
                 blockTimestamp
             );
 
-            prev = Protocol.addMessageToVMInbox(prev, messageHash);
+            prevVal = Protocol.addMessageToVMInboxHash(prevVal, message);
             start += DATA_OFFSET + dataLength;
         }
-        return prev;
+        return Value.hash(prevVal).hash;
     }
 
     function keccak256Subset(bytes memory data, uint256 start, uint256 length) internal pure returns(bytes32 dataHash) {
@@ -253,7 +215,7 @@
     )
         internal
         pure
-        returns(bytes32)
+        returns(Value.Data memory)
     {
         bytes32 dataHash = keccak256Subset(transactions, start + DATA_OFFSET, transactions.toUint16(start));
 
@@ -265,16 +227,20 @@
         );
         require(from != address(0), "invalid sig");
 
-        bytes32 dataTupHash = Value.bytesToBytestackHash(transactions, start + DATA_OFFSET, transactions.toUint16(start));
-
-        return transactionMessageHash(
+        Value.Data memory dataTup = Value.bytesToBytestackHash(
+                transactions, 
+                start + DATA_OFFSET, 
+                transactions.toUint16(start)
+            );
+
+        return transactionMessage(
             chain,
             transactions.toAddress(start + TO_OFFSET),
             from,
             transactions.toUint(start + SEQ_OFFSET),
             transactions.toUint(start + VALUE_OFFSET),
             dataHash,
-            dataTupHash,
+            dataTup,
             blockNum,
             blockTimestamp
         );
@@ -347,6 +313,7 @@
             from, 
             value, 
             blockNumber, 
+            timestamp,
             messageNum);
         
         return Value.hashTuple(tuple);
@@ -357,6 +324,7 @@
         address from,
         uint256 value,
         uint256 blockNumber,
+        uint256 timestamp,
         uint256 messageNum
     )
         internal
@@ -521,10 +489,6 @@
         pure
         returns(Value.Data memory)
     {
-<<<<<<< HEAD
-=======
-        bytes32 dataHash = Value.bytesToBytestackHash(data, 0, data.length);
->>>>>>> 7941a8c4
         Value.Data[] memory msgValues = new Value.Data[](3);
         msgValues[0] = Value.newInt(uint256(to));
         msgValues[2] = Value.newInt(value);
@@ -535,21 +499,13 @@
         msgType[1] = Value.newInt(uint256(from));
         msgType[2] = Value.newTuple(msgValues);
 
-<<<<<<< HEAD
-        Value.Data[] memory tup_data = new Value.Data[](3);
+        Value.Data[] memory tup_data = new Value.Data[](4);
         tup_data[0] = Value.newInt(blockNumber);
+        tup_data[1] = Value.newInt(timestamp);
         tup_data[1] = Value.newInt(messageNum);
         tup_data[2] = Value.newTuple(msgType);
 
         return Value.newTuple(tup_data);
-=======
-        return Value.hashTuple([
-            Value.newInt(blockNumber),
-            Value.newInt(timestamp),
-            Value.newInt(messageNum),
-            Value.newTuple(msgType)
-        ]);
->>>>>>> 7941a8c4
     }
 
     function tokenHash(
