/*
* Copyright 2020, Offchain Labs, Inc.
*
* Licensed under the Apache License, Version 2.0 (the "License");
* you may not use this file except in compliance with the License.
* You may obtain a copy of the License at
*
*    http://www.apache.org/licenses/LICENSE-2.0
*
* Unless required by applicable law or agreed to in writing, software
* distributed under the License is distributed on an "AS IS" BASIS,
* WITHOUT WARRANTIES OR CONDITIONS OF ANY KIND, either express or implied.
* See the License for the specific language governing permissions and
* limitations under the License.
 */

package arbostest

import (
	"math/big"
	"testing"

	"github.com/ethereum/go-ethereum/common/math"

	"github.com/offchainlabs/arbitrum/packages/arb-node-core/test"

	"github.com/ethereum/go-ethereum/accounts/abi"
	"github.com/ethereum/go-ethereum/common/hexutil"

	"github.com/offchainlabs/arbitrum/packages/arb-avm-cpp/cmachine"
	"github.com/offchainlabs/arbitrum/packages/arb-evm/evm"
	"github.com/offchainlabs/arbitrum/packages/arb-evm/message"
	"github.com/offchainlabs/arbitrum/packages/arb-rpc-node/arbosmachine"
	"github.com/offchainlabs/arbitrum/packages/arb-rpc-node/snapshot"
	"github.com/offchainlabs/arbitrum/packages/arb-util/common"
	"github.com/offchainlabs/arbitrum/packages/arb-util/inbox"
	"github.com/offchainlabs/arbitrum/packages/arb-util/protocol"
	"github.com/offchainlabs/arbitrum/packages/arb-util/value"
)

func initMsg(t *testing.T, options []message.ChainConfigOption) message.Init {
	params := protocol.ChainParams{
		StakeRequirement:          big.NewInt(0),
		StakeToken:                common.Address{},
		GracePeriod:               common.NewTimeBlocks(big.NewInt(3)),
		MaxExecutionSteps:         0,
		ArbGasSpeedLimitPerSecond: 1000000000,
	}
	init, err := message.NewInitMessage(params, owner, options)
	test.FailIfError(t, err)
	return init
}

func makeSimpleConstructorTx(code []byte, sequenceNum *big.Int) message.Transaction {
	return makeConstructorTx(code, sequenceNum, big.NewInt(0))
}

func makeConstructorTx(code []byte, sequenceNum *big.Int, payment *big.Int) message.Transaction {
	return message.Transaction{
		MaxGas:      big.NewInt(1000000000),
		GasPriceBid: big.NewInt(0),
		SequenceNum: sequenceNum,
		DestAddress: common.Address{},
		Payment:     payment,
		Data:        code,
	}
}

func makeEthDeposit(dest common.Address, amount *big.Int) message.EthDepositTx {
	return message.EthDepositTx{
		L2Message: message.NewSafeL2Message(message.ContractTransaction{
			BasicTx: message.BasicTx{
				MaxGas:      big.NewInt(1000000),
				GasPriceBid: big.NewInt(0),
				DestAddress: dest,
				Payment:     amount,
				Data:        nil,
			},
		}),
	}
}

func checkConstructorResult(t *testing.T, res *evm.TxResult, correctAddress common.Address) {
	t.Helper()
	succeededTxCheck(t, res)

	if len(res.ReturnData) != 32 {
		t.Fatal("unexpected constructor result length")
	}
	var connAddrCalc common.Address
	copy(connAddrCalc[:], res.ReturnData[12:])
	if connAddrCalc != correctAddress {
		t.Fatal("constructed address doesn't match:", connAddrCalc, "instead of", correctAddress)
	}
}

func processResults(t *testing.T, logs []value.Value) []evm.Result {
	t.Helper()
	results := make([]evm.Result, 0, len(logs))
	for _, avmLog := range logs {
		res, err := evm.NewResultFromValue(avmLog)
		failIfError(t, err)
		results = append(results, res)
	}
	return results
}

func processTxResults(t *testing.T, logs []value.Value) []*evm.TxResult {
	t.Helper()
	results := processResults(t, logs)
	txResults := make([]*evm.TxResult, 0, len(results))
	for _, res := range results {
		txRes, ok := res.(*evm.TxResult)
		if !ok {
			t.Fatalf("expected result to be tx result but got %T", res)
		}
		txResults = append(txResults, txRes)
	}
	return txResults
}

func extractTxResults(t *testing.T, logs []value.Value) []*evm.TxResult {
	t.Helper()
	results := processResults(t, logs)
	txResults := make([]*evm.TxResult, 0, len(results))
	for _, res := range results {
		txRes, ok := res.(*evm.TxResult)
		if !ok {
			continue
		}
		txResults = append(txResults, txRes)
	}
	return txResults
}

func txResultCheck(t *testing.T, res *evm.TxResult, correct evm.ResultType) {
	t.Helper()
	if res.ResultCode != correct {
		t.Log("result", res)
		nested, err := message.NestedMessage(res.IncomingRequest.Data, res.IncomingRequest.Kind)
		if err != nil {
			t.Log("Invalid nested", err)
		} else {
			t.Log("Nested:", nested)
		}
		t.Log("data", hexutil.Encode(res.ReturnData))
		t.Fatal("unexpected result", res.ResultCode)
	}
}

func revertedTxCheck(t *testing.T, res *evm.TxResult) {
	t.Helper()
	txResultCheck(t, res, evm.RevertCode)
}

func succeededTxCheck(t *testing.T, res *evm.TxResult) {
	t.Helper()
	txResultCheck(t, res, evm.ReturnCode)
}

func allResultsSucceeded(t *testing.T, results []*evm.TxResult) {
	t.Helper()
	for i, res := range results {
		t.Log("Checking result", i)
		succeededTxCheck(t, res)
	}
}

func extractIncomingMessages(t *testing.T, results []*evm.TxResult) []message.Message {
	t.Helper()
	var messages []message.Message
	for _, res := range results {
		incoming, err := message.NestedMessage(res.IncomingRequest.Data, res.IncomingRequest.Kind)
		test.FailIfError(t, err)
		messages = append(messages, incoming)
	}
	return messages
}

func filterL2Messages(t *testing.T, messages []message.Message) []message.AbstractL2Message {
	var l2Messages []message.AbstractL2Message
	for _, msg := range messages {
		nested, ok := msg.(message.L2Message)
		if !ok {
			continue
		}
		abs, err := nested.AbstractMessage()
		test.FailIfError(t, err)
		l2Messages = append(l2Messages, abs)
	}
	return l2Messages
}

func failIfError(t *testing.T, err error) {
	t.Helper()
	if err != nil {
		t.Fatal(err)
	}
}

func runSimpleAssertion(t *testing.T, messages []message.Message) ([]value.Value, [][]byte, *snapshot.Snapshot, *protocol.ExecutionAssertion) {
	t.Helper()
	return runAssertion(t, makeSimpleInbox(t, messages), len(messages), 0)
}

func runAssertion(t *testing.T, inboxMessages []inbox.InboxMessage, logCount int, sendCount int) ([]value.Value, [][]byte, *snapshot.Snapshot, *protocol.ExecutionAssertion) {
	t.Helper()
	logs, sends, snap, assertion := runAssertionWithoutPrint(t, inboxMessages, logCount, sendCount)
	testCase, err := inbox.TestVectorJSON(inboxMessages, assertion.Logs, assertion.Sends)
	failIfError(t, err)
	t.Log(string(testCase))
	return logs, sends, snap, assertion
}

func runAssertionWithoutPrint(t *testing.T, inboxMessages []inbox.InboxMessage, logCount int, sendCount int) ([]value.Value, [][]byte, *snapshot.Snapshot, *protocol.ExecutionAssertion) {
	t.Helper()
	cmach, err := cmachine.New(*arbosfile)
	failIfError(t, err)
	mach := arbosmachine.New(cmach)

<<<<<<< HEAD
	assertion, _, _ := mach.ExecuteAssertion(10000000000, false, inboxMessages)
=======
	assertion, _, _, err := mach.ExecuteAssertion(10000000000, false, inboxMessages, false)
	failIfError(t, err)
>>>>>>> 6981d106

	if logCount != math.MaxInt32 && len(assertion.Logs) != logCount {
		t.Fatal("unexpected log count ", len(assertion.Logs), "instead of", logCount)
	}

	if len(assertion.Sends) != sendCount {
		t.Fatal("unxpected send count ", len(assertion.Sends), "instead of", sendCount)
	}

	var snap *snapshot.Snapshot
	if len(inboxMessages) > 0 {
		lastMessage := inboxMessages[len(inboxMessages)-1]
		seq := new(big.Int).Add(lastMessage.InboxSeqNum, big.NewInt(1))
<<<<<<< HEAD
		msg := message.NewInboxMessage(
			message.EndBlockMessage{},
			common.Address{},
			seq,
			big.NewInt(0),
			inbox.ChainTime{
				BlockNum:  common.NewTimeBlocksInt(0),
				Timestamp: big.NewInt(0),
			},
		)
		mach.ExecuteAssertionAdvanced(10000000000, false, []inbox.InboxMessage{msg}, nil, true, common.Hash{}, common.Hash{})
=======
		msg := message.NewInboxMessage(message.NewSafeL2Message(message.HeartbeatMessage{}), sender, seq, big.NewInt(0), lastMessage.ChainTime)
		_, _, _, err = mach.ExecuteAssertionAdvanced(10000000000, false, []inbox.InboxMessage{msg}, true, nil, true, common.Hash{}, common.Hash{})
		test.FailIfError(t, err)
>>>>>>> 6981d106
		snap, err = snapshot.NewSnapshot(mach.Clone(), lastMessage.ChainTime, message.ChainAddressToID(chain), seq)
		test.FailIfError(t, err)
	}
	return assertion.Logs, assertion.Sends, snap, assertion
}

type InboxBuilder struct {
	Messages []inbox.InboxMessage
}

func (ib *InboxBuilder) AddMessage(msg message.Message, sender common.Address, gasPrice *big.Int, time inbox.ChainTime) {
	newMsg := message.NewInboxMessage(msg, sender, big.NewInt(int64(len(ib.Messages))), gasPrice, time)
	ib.Messages = append(ib.Messages, newMsg)
}

func makeSimpleInbox(t *testing.T, messages []message.Message) []inbox.InboxMessage {
	chainTime := inbox.ChainTime{
		BlockNum:  common.NewTimeBlocksInt(0),
		Timestamp: big.NewInt(0),
	}

	ib := &InboxBuilder{}
	ib.AddMessage(initMsg(t, nil), chain, big.NewInt(0), chainTime)
	for _, msg := range messages {
		ib.AddMessage(msg, sender, big.NewInt(0), chainTime)
	}
	return ib.Messages
}

func checkBalance(t *testing.T, snap *snapshot.Snapshot, account common.Address, balance *big.Int) {
	t.Helper()
	bal, err := snap.GetBalance(account)
	failIfError(t, err)
	if bal.Cmp(balance) != 0 {
		t.Error("unexpected balance", bal, "for account", account)
	}
}

func makeFuncData(t *testing.T, methodABI abi.Method, args ...interface{}) []byte {
	t.Helper()
	methodData, err := methodABI.Inputs.Pack(args...)
	failIfError(t, err)
	return append(methodABI.ID, methodData...)
}<|MERGE_RESOLUTION|>--- conflicted
+++ resolved
@@ -218,12 +218,8 @@
 	failIfError(t, err)
 	mach := arbosmachine.New(cmach)
 
-<<<<<<< HEAD
-	assertion, _, _ := mach.ExecuteAssertion(10000000000, false, inboxMessages)
-=======
-	assertion, _, _, err := mach.ExecuteAssertion(10000000000, false, inboxMessages, false)
-	failIfError(t, err)
->>>>>>> 6981d106
+	assertion, _, _, err := mach.ExecuteAssertion(10000000000, false, inboxMessages)
+	failIfError(t, err)
 
 	if logCount != math.MaxInt32 && len(assertion.Logs) != logCount {
 		t.Fatal("unexpected log count ", len(assertion.Logs), "instead of", logCount)
@@ -237,7 +233,6 @@
 	if len(inboxMessages) > 0 {
 		lastMessage := inboxMessages[len(inboxMessages)-1]
 		seq := new(big.Int).Add(lastMessage.InboxSeqNum, big.NewInt(1))
-<<<<<<< HEAD
 		msg := message.NewInboxMessage(
 			message.EndBlockMessage{},
 			common.Address{},
@@ -248,12 +243,8 @@
 				Timestamp: big.NewInt(0),
 			},
 		)
-		mach.ExecuteAssertionAdvanced(10000000000, false, []inbox.InboxMessage{msg}, nil, true, common.Hash{}, common.Hash{})
-=======
-		msg := message.NewInboxMessage(message.NewSafeL2Message(message.HeartbeatMessage{}), sender, seq, big.NewInt(0), lastMessage.ChainTime)
-		_, _, _, err = mach.ExecuteAssertionAdvanced(10000000000, false, []inbox.InboxMessage{msg}, true, nil, true, common.Hash{}, common.Hash{})
-		test.FailIfError(t, err)
->>>>>>> 6981d106
+		_, _, _, err = mach.ExecuteAssertionAdvanced(10000000000, false, []inbox.InboxMessage{msg}, nil, true, common.Hash{}, common.Hash{})
+		test.FailIfError(t, err)
 		snap, err = snapshot.NewSnapshot(mach.Clone(), lastMessage.ChainTime, message.ChainAddressToID(chain), seq)
 		test.FailIfError(t, err)
 	}
