/*
* Copyright 2020, Offchain Labs, Inc.
*
* Licensed under the Apache License, Version 2.0 (the "License");
* you may not use this file except in compliance with the License.
* You may obtain a copy of the License at
*
*    http://www.apache.org/licenses/LICENSE-2.0
*
* Unless required by applicable law or agreed to in writing, software
* distributed under the License is distributed on an "AS IS" BASIS,
* WITHOUT WARRANTIES OR CONDITIONS OF ANY KIND, either express or implied.
* See the License for the specific language governing permissions and
* limitations under the License.
 */

package cmachine

import (
<<<<<<< HEAD
	"github.com/offchainlabs/arbitrum/packages/arb-avm-cpp/gotest"
	"math/big"
=======
>>>>>>> 85c64e36
	"os"
	"testing"

	"github.com/offchainlabs/arbitrum/packages/arb-avm-cpp/gotest"
)

var codeFile string

func init() {
	files, err := gotest.OpCodeTestFiles()
	if err != nil {
		panic(err)
	}
	codeFile = files[0]
}

func TestCheckpoint(t *testing.T) {
	dePath := "dbPath"

	defer func() {
		if err := os.RemoveAll(dePath); err != nil {
			t.Fatal(err)
		}
	}()

	arbStorage, err := NewArbStorage(dePath, big.NewInt(0))
	if err != nil {
		t.Fatal(err)
	}
	if err := arbStorage.Initialize(codeFile); err != nil {
		t.Fatal(err)
	}
	defer arbStorage.CloseArbStorage()
}<|MERGE_RESOLUTION|>--- conflicted
+++ resolved
@@ -17,11 +17,7 @@
 package cmachine
 
 import (
-<<<<<<< HEAD
-	"github.com/offchainlabs/arbitrum/packages/arb-avm-cpp/gotest"
 	"math/big"
-=======
->>>>>>> 85c64e36
 	"os"
 	"testing"
 
