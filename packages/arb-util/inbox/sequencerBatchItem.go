/*
* Copyright 2020, Offchain Labs, Inc.
*
* Licensed under the Apache License, Version 2.0 (the "License");
* you may not use this file except in compliance with the License.
* You may obtain a copy of the License at
*
*    http://www.apache.org/licenses/LICENSE-2.0
*
* Unless required by applicable law or agreed to in writing, software
* distributed under the License is distributed on an "AS IS" BASIS,
* WITHOUT WARRANTIES OR CONDITIONS OF ANY KIND, either express or implied.
* See the License for the specific language governing permissions and
* limitations under the License.
 */

package inbox

import (
	"math/big"

	"github.com/ethereum/go-ethereum/common/math"
	"github.com/pkg/errors"

	"github.com/offchainlabs/arbitrum/packages/arb-util/common"
	"github.com/offchainlabs/arbitrum/packages/arb-util/hashing"
)

type SequencerBatchItem struct {
	LastSeqNum        *big.Int    `json:"lastSequenceNumber"`
	Accumulator       common.Hash `json:"accumulator"`
	TotalDelayedCount *big.Int    `json:"totalDelayedCount"`
	SequencerMessage  []byte      `json:"sequencerMessage"`
}

func NewSequencerItem(totalDelayedCount *big.Int, msg InboxMessage, prevAcc common.Hash) SequencerBatchItem {
	var data []byte
	data = append(data, "Sequencer message:"...)
	data = append(data, prevAcc.Bytes()...)
	data = append(data, math.U256Bytes(msg.InboxSeqNum)...)
	data = append(data, msg.CommitmentHash().Bytes()...)
	return SequencerBatchItem{
		LastSeqNum:        msg.InboxSeqNum,
		Accumulator:       hashing.SoliditySHA3(data),
		TotalDelayedCount: totalDelayedCount,
		SequencerMessage:  msg.ToBytes(),
	}
}

<<<<<<< HEAD
func (i *SequencerBatchItem) RecomputeAccumulator(prevAcc common.Hash, prevDelayedCount *big.Int, delayedAcc common.Hash) error {
	delayedCmp := i.TotalDelayedCount.Cmp(prevDelayedCount)
	if delayedCmp > 0 {
		if len(i.SequencerMessage) > 0 {
			return errors.New("Sequencer batch item has both sequencer message and delayed messages")
		}
		var data []byte
		data = append(data, "Delayed messages:"...)
		data = append(data, prevAcc.Bytes()...)
		firstSeqNum := big.NewInt(1)
		firstSeqNum = firstSeqNum.Add(firstSeqNum, i.LastSeqNum)
		firstSeqNum = firstSeqNum.Add(firstSeqNum, prevDelayedCount)
		firstSeqNum = firstSeqNum.Sub(firstSeqNum, i.TotalDelayedCount)
		data = append(data, math.U256Bytes(firstSeqNum)...)
		data = append(data, math.U256Bytes(prevDelayedCount)...)
		data = append(data, math.U256Bytes(i.TotalDelayedCount)...)
		data = append(data, delayedAcc.Bytes()...)
		i.Accumulator = hashing.SoliditySHA3(data)
	} else if delayedCmp == 0 {
		msg, err := NewInboxMessageFromData(i.SequencerMessage)
		if err != nil {
			return err
		}
		i.Accumulator = hashing.SoliditySHA3(
			hashing.Bytes32(prevAcc),
			hashing.Uint256(i.LastSeqNum),
			hashing.Bytes32(hashing.SoliditySHA3(
				hashing.Address(msg.Sender),
				hashing.Uint256(msg.ChainTime.BlockNum.AsInt()),
				hashing.Uint256(msg.ChainTime.Timestamp),
			)),
			hashing.Bytes32(hashing.SoliditySHA3(msg.Data)),
		)
	} else {
		return errors.New("Sequencer batch item delayed count went backwards")
	}
	return nil
=======
func NewDelayedItem(lastSeqNum *big.Int, totalDelayedCount *big.Int, prevAcc common.Hash, prevDelayedCount *big.Int, delayedAcc common.Hash) SequencerBatchItem {
	var data []byte
	data = append(data, "Delayed messages:"...)
	data = append(data, prevAcc.Bytes()...)
	firstSeqNum := big.NewInt(1)
	firstSeqNum = firstSeqNum.Add(firstSeqNum, lastSeqNum)
	firstSeqNum = firstSeqNum.Add(firstSeqNum, prevDelayedCount)
	firstSeqNum = firstSeqNum.Sub(firstSeqNum, totalDelayedCount)
	data = append(data, math.U256Bytes(firstSeqNum)...)
	data = append(data, math.U256Bytes(prevDelayedCount)...)
	data = append(data, math.U256Bytes(totalDelayedCount)...)
	data = append(data, delayedAcc.Bytes()...)
	return SequencerBatchItem{
		LastSeqNum:        lastSeqNum,
		Accumulator:       hashing.SoliditySHA3(data),
		TotalDelayedCount: totalDelayedCount,
	}
>>>>>>> 5521d2e8
}

func NewSequencerBatchItemFromData(data []byte) (SequencerBatchItem, error) {
	if len(data) < 32*3 {
		return SequencerBatchItem{}, errors.New("Not enough data for sequencer batch item")
	}
	item := SequencerBatchItem{}

	item.LastSeqNum = new(big.Int).SetBytes(data[:32])
	data = data[32:]

	copy(item.Accumulator[:], data[:32])
	data = data[32:]

	item.TotalDelayedCount = new(big.Int).SetBytes(data[:32])
	data = data[32:]

	item.SequencerMessage = data

	return item, nil
}

func (i SequencerBatchItem) ToBytesWithSeqNum() []byte {
	var data []byte
	data = append(data, math.U256Bytes(i.LastSeqNum)...)
	data = append(data, i.Accumulator.Bytes()...)
	data = append(data, math.U256Bytes(i.TotalDelayedCount)...)
	data = append(data, i.SequencerMessage...)
	return data
}<|MERGE_RESOLUTION|>--- conflicted
+++ resolved
@@ -38,7 +38,12 @@
 	data = append(data, "Sequencer message:"...)
 	data = append(data, prevAcc.Bytes()...)
 	data = append(data, math.U256Bytes(msg.InboxSeqNum)...)
-	data = append(data, msg.CommitmentHash().Bytes()...)
+	data = append(data, hashing.SoliditySHA3(
+		hashing.Address(msg.Sender),
+		hashing.Uint256(msg.ChainTime.BlockNum.AsInt()),
+		hashing.Uint256(msg.ChainTime.Timestamp),
+	).Bytes()...)
+	data = append(data, hashing.SoliditySHA3(msg.Data).Bytes()...)
 	return SequencerBatchItem{
 		LastSeqNum:        msg.InboxSeqNum,
 		Accumulator:       hashing.SoliditySHA3(data),
@@ -47,45 +52,6 @@
 	}
 }
 
-<<<<<<< HEAD
-func (i *SequencerBatchItem) RecomputeAccumulator(prevAcc common.Hash, prevDelayedCount *big.Int, delayedAcc common.Hash) error {
-	delayedCmp := i.TotalDelayedCount.Cmp(prevDelayedCount)
-	if delayedCmp > 0 {
-		if len(i.SequencerMessage) > 0 {
-			return errors.New("Sequencer batch item has both sequencer message and delayed messages")
-		}
-		var data []byte
-		data = append(data, "Delayed messages:"...)
-		data = append(data, prevAcc.Bytes()...)
-		firstSeqNum := big.NewInt(1)
-		firstSeqNum = firstSeqNum.Add(firstSeqNum, i.LastSeqNum)
-		firstSeqNum = firstSeqNum.Add(firstSeqNum, prevDelayedCount)
-		firstSeqNum = firstSeqNum.Sub(firstSeqNum, i.TotalDelayedCount)
-		data = append(data, math.U256Bytes(firstSeqNum)...)
-		data = append(data, math.U256Bytes(prevDelayedCount)...)
-		data = append(data, math.U256Bytes(i.TotalDelayedCount)...)
-		data = append(data, delayedAcc.Bytes()...)
-		i.Accumulator = hashing.SoliditySHA3(data)
-	} else if delayedCmp == 0 {
-		msg, err := NewInboxMessageFromData(i.SequencerMessage)
-		if err != nil {
-			return err
-		}
-		i.Accumulator = hashing.SoliditySHA3(
-			hashing.Bytes32(prevAcc),
-			hashing.Uint256(i.LastSeqNum),
-			hashing.Bytes32(hashing.SoliditySHA3(
-				hashing.Address(msg.Sender),
-				hashing.Uint256(msg.ChainTime.BlockNum.AsInt()),
-				hashing.Uint256(msg.ChainTime.Timestamp),
-			)),
-			hashing.Bytes32(hashing.SoliditySHA3(msg.Data)),
-		)
-	} else {
-		return errors.New("Sequencer batch item delayed count went backwards")
-	}
-	return nil
-=======
 func NewDelayedItem(lastSeqNum *big.Int, totalDelayedCount *big.Int, prevAcc common.Hash, prevDelayedCount *big.Int, delayedAcc common.Hash) SequencerBatchItem {
 	var data []byte
 	data = append(data, "Delayed messages:"...)
@@ -103,7 +69,6 @@
 		Accumulator:       hashing.SoliditySHA3(data),
 		TotalDelayedCount: totalDelayedCount,
 	}
->>>>>>> 5521d2e8
 }
 
 func NewSequencerBatchItemFromData(data []byte) (SequencerBatchItem, error) {
