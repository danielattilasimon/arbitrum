/*
 * Copyright 2021, Offchain Labs, Inc.
 *
 * Licensed under the Apache License, Version 2.0 (the "License");
 * you may not use this file except in compliance with the License.
 * You may obtain a copy of the License at
 *
 *    http://www.apache.org/licenses/LICENSE-2.0
 *
 * Unless required by applicable law or agreed to in writing, software
 * distributed under the License is distributed on an "AS IS" BASIS,
 * WITHOUT WARRANTIES OR CONDITIONS OF ANY KIND, either express or implied.
 * See the License for the specific language governing permissions and
 * limitations under the License.
 */

package ethbridge

import (
	"context"
	"math/big"
	"sort"
	"strings"

	"github.com/offchainlabs/arbitrum/packages/arb-util/monitor"

	"github.com/ethereum/go-ethereum"
	"github.com/ethereum/go-ethereum/accounts/abi"
	ethcommon "github.com/ethereum/go-ethereum/common"
	"github.com/ethereum/go-ethereum/common/math"
	"github.com/ethereum/go-ethereum/core/types"
	"github.com/offchainlabs/arbitrum/packages/arb-node-core/ethbridgecontracts"
	"github.com/offchainlabs/arbitrum/packages/arb-node-core/ethutils"
	"github.com/offchainlabs/arbitrum/packages/arb-util/common"
	"github.com/offchainlabs/arbitrum/packages/arb-util/hashing"
	"github.com/offchainlabs/arbitrum/packages/arb-util/inbox"
	"github.com/pkg/errors"
)

var bridgeABI abi.ABI
var messageDeliveredID ethcommon.Hash
var inboxMessageDeliveredID ethcommon.Hash
var inboxMessageFromOriginID ethcommon.Hash

func init() {
	parsedBridgeABI, err := abi.JSON(strings.NewReader(ethbridgecontracts.BridgeABI))
	if err != nil {
		panic(err)
	}
	messageDeliveredID = parsedBridgeABI.Events["MessageDelivered"].ID
	bridgeABI = parsedBridgeABI

	parsedInboxABI, err := abi.JSON(strings.NewReader(ethbridgecontracts.InboxABI))
	if err != nil {
		panic(err)
	}
	inboxMessageDeliveredID = parsedInboxABI.Events["InboxMessageDelivered"].ID
	inboxMessageFromOriginID = parsedInboxABI.Events["InboxMessageDeliveredFromOrigin"].ID
}

type InboxMessageGetter interface {
	fillMessageDetails(ctx context.Context, messageNums []*big.Int, txData map[string]*types.Transaction, messages map[string][]byte, minBlockNum, maxBlockNum uint64) error
}

type BridgeWatcher struct {
	con     *ethbridgecontracts.Bridge
	address ethcommon.Address
	client  ethutils.EthClient

	inboxes map[ethcommon.Address]InboxMessageGetter
}

func NewBridgeWatcher(address ethcommon.Address, client ethutils.EthClient) (*BridgeWatcher, error) {
	con, err := ethbridgecontracts.NewBridge(address, client)
	if err != nil {
		return nil, errors.WithStack(err)
	}

	return &BridgeWatcher{
		con:     con,
		address: address,
		client:  client,
		inboxes: make(map[ethcommon.Address]InboxMessageGetter),
	}, nil
}

func (r *BridgeWatcher) CurrentBlockHeight(ctx context.Context) (*big.Int, error) {
	latestHeader, err := r.client.HeaderByNumber(ctx, nil)
	if err != nil {
		return nil, errors.WithStack(err)
	}
	return latestHeader.Number, nil
}

func (r *BridgeWatcher) LookupMessagesInRange(ctx context.Context, from, to *big.Int) ([]*DeliveredInboxMessage, error) {
	query := ethereum.FilterQuery{
		BlockHash: nil,
		FromBlock: from,
		ToBlock:   to,
		Addresses: []ethcommon.Address{r.address},
		Topics:    [][]ethcommon.Hash{{messageDeliveredID}},
	}
	logs, err := r.client.FilterLogs(ctx, query)
	if err != nil {
		return nil, errors.WithStack(err)
	}
	for _, evmLog := range logs {
		monitor.GlobalMonitor.ReaderGotBatch(common.NewHashFromEth(evmLog.TxHash))
	}
	return r.logsToDeliveredMessages(ctx, logs)
}

func (r *BridgeWatcher) LookupMessageBlock(ctx context.Context, messageNum *big.Int) (*common.BlockId, error) {
	var msgNumBytes ethcommon.Hash
	copy(msgNumBytes[:], math.U256Bytes(messageNum))

	query := ethereum.FilterQuery{
		BlockHash: nil,
		FromBlock: big.NewInt(0),
		ToBlock:   nil,
		Addresses: []ethcommon.Address{r.address},
		Topics:    [][]ethcommon.Hash{{messageDeliveredID}, {msgNumBytes}},
	}
	logs, err := r.client.FilterLogs(ctx, query)
	if err != nil {
		return nil, errors.WithStack(err)
	}
	if len(logs) == 0 {
		return nil, errors.New("log not found")
	}
	if len(logs) > 1 {
		return nil, errors.New("too many logs")
	}
	ethLog := logs[0]
	return &common.BlockId{
		Height:     common.NewTimeBlocksInt(int64(ethLog.BlockNumber)),
		HeaderHash: common.NewHashFromEth(ethLog.BlockHash),
	}, nil
}

<<<<<<< HEAD
=======
func (r *BridgeWatcher) LookupMessagesByNum(ctx context.Context, messageNums []*big.Int) ([]*DeliveredInboxMessage, error) {
	msgQuery := make([]ethcommon.Hash, 0, len(messageNums))
	for _, messageNum := range messageNums {
		var msgNumBytes ethcommon.Hash
		copy(msgNumBytes[:], math.U256Bytes(messageNum))
		msgQuery = append(msgQuery, msgNumBytes)
	}

	query := ethereum.FilterQuery{
		BlockHash: nil,
		FromBlock: nil,
		ToBlock:   nil,
		Addresses: []ethcommon.Address{r.address},
		Topics:    [][]ethcommon.Hash{{messageDeliveredID}, msgQuery},
	}
	logs, err := r.client.FilterLogs(ctx, query)
	if err != nil {
		return nil, errors.WithStack(err)
	}
	return r.logsToDeliveredMessages(ctx, logs)
}

>>>>>>> 1b4b0a2d
type DeliveredInboxMessageList []*DeliveredInboxMessage

func (d DeliveredInboxMessageList) Len() int {
	return len(d)
}

func (d DeliveredInboxMessageList) Swap(i, j int) {
	d[i], d[j] = d[j], d[i]
}

func (d DeliveredInboxMessageList) Less(i, j int) bool {
	return d[i].Message.InboxSeqNum.Cmp(d[j].Message.InboxSeqNum) < 0
}

func (r *BridgeWatcher) logsToDeliveredMessages(ctx context.Context, logs []types.Log) ([]*DeliveredInboxMessage, error) {
	if len(logs) == 0 {
		return nil, nil
	}
	messagesByInbox := make(map[ethcommon.Address][]*big.Int)
	rawMessages := make(map[string]*ethbridgecontracts.BridgeMessageDelivered)
	rawTransactions := make(map[string]*types.Transaction)
	minBlockNum := uint64(math.MaxUint64)
	maxBlockNum := uint64(0)
	for _, ethLog := range logs {
		if ethLog.BlockNumber < minBlockNum {
			minBlockNum = ethLog.BlockNumber
		}
		if ethLog.BlockNumber > maxBlockNum {
			maxBlockNum = ethLog.BlockNumber
		}
		parsedLog, err := r.con.ParseMessageDelivered(ethLog)
		if err != nil {
			return nil, errors.WithStack(err)
		}
		messagesByInbox[parsedLog.Inbox] = append(messagesByInbox[parsedLog.Inbox], parsedLog.MessageIndex)
		messageKey := string(parsedLog.MessageIndex.Bytes())
		rawMessages[messageKey] = parsedLog

		txData, err := r.client.TransactionInBlock(ctx, ethLog.BlockHash, ethLog.TxIndex)
		if err != nil {
			return nil, errors.WithStack(err)
		}
		rawTransactions[messageKey] = txData
	}

	messageData := make(map[string][]byte)
	for con, indexes := range messagesByInbox {
		inboxGetter, err := r.getInboxGetter(con)
		if err != nil {
			return nil, errors.WithStack(err)
		}
<<<<<<< HEAD
		if err := inboxGetter.fillMessageDetails(ctx, indexes, rawTransactions, messageData, minBlockNum, maxBlockNum); err != nil {
			return nil, err
=======
		if err := inboxGetter.fillMessageDetails(ctx, indexes, rawTransactions, messageData); err != nil {
			return nil, errors.WithStack(err)
>>>>>>> 1b4b0a2d
		}
	}

	blockTimes := make(map[ethcommon.Hash]*big.Int)

	messages := make([]*DeliveredInboxMessage, 0, len(logs))
	for msgNum, rawMsg := range rawMessages {
		data, ok := messageData[msgNum]
		if !ok {
			return nil, errors.New("message not found")
		}
		if hashing.SoliditySHA3(data) != rawMsg.MessageDataHash {
			return nil, errors.New("found message data with mismatched hash")
		}

		blockTime, ok := blockTimes[rawMsg.Raw.BlockHash]
		if !ok {
			header, err := r.client.HeaderByHash(ctx, rawMsg.Raw.BlockHash)
			if err != nil {
				return nil, errors.WithStack(err)
			}
			blockTime = new(big.Int).SetUint64(header.Time)
			blockTimes[rawMsg.Raw.BlockHash] = blockTime
		}

		msg := &DeliveredInboxMessage{
			BlockHash:      common.NewHashFromEth(rawMsg.Raw.BlockHash),
			BeforeInboxAcc: rawMsg.BeforeInboxAcc,
			Message: inbox.InboxMessage{
				Kind:        inbox.Type(rawMsg.Kind),
				Sender:      common.NewAddressFromEth(rawMsg.Sender),
				InboxSeqNum: rawMsg.MessageIndex,
				GasPrice:    rawTransactions[string(rawMsg.MessageIndex.Bytes())].GasPrice(),
				Data:        data,
				ChainTime: inbox.ChainTime{
					BlockNum: common.NewTimeBlocks(
						new(big.Int).SetUint64(rawMsg.Raw.BlockNumber),
					),
					Timestamp: blockTime,
				},
			},
		}
		messages = append(messages, msg)
	}

	sort.Sort(DeliveredInboxMessageList(messages))

	return messages, nil
}

func (r *BridgeWatcher) getInboxGetter(inboxAddress ethcommon.Address) (InboxMessageGetter, error) {
	curInbox, ok := r.inboxes[inboxAddress]
	if ok {
		return curInbox, nil
	}

	curInbox, err := NewStandardInboxWatcher(inboxAddress, r.client)
	if err != nil {
		return nil, errors.WithStack(err)
	}
	r.inboxes[inboxAddress] = curInbox
	return curInbox, nil
}<|MERGE_RESOLUTION|>--- conflicted
+++ resolved
@@ -138,31 +138,6 @@
 	}, nil
 }
 
-<<<<<<< HEAD
-=======
-func (r *BridgeWatcher) LookupMessagesByNum(ctx context.Context, messageNums []*big.Int) ([]*DeliveredInboxMessage, error) {
-	msgQuery := make([]ethcommon.Hash, 0, len(messageNums))
-	for _, messageNum := range messageNums {
-		var msgNumBytes ethcommon.Hash
-		copy(msgNumBytes[:], math.U256Bytes(messageNum))
-		msgQuery = append(msgQuery, msgNumBytes)
-	}
-
-	query := ethereum.FilterQuery{
-		BlockHash: nil,
-		FromBlock: nil,
-		ToBlock:   nil,
-		Addresses: []ethcommon.Address{r.address},
-		Topics:    [][]ethcommon.Hash{{messageDeliveredID}, msgQuery},
-	}
-	logs, err := r.client.FilterLogs(ctx, query)
-	if err != nil {
-		return nil, errors.WithStack(err)
-	}
-	return r.logsToDeliveredMessages(ctx, logs)
-}
-
->>>>>>> 1b4b0a2d
 type DeliveredInboxMessageList []*DeliveredInboxMessage
 
 func (d DeliveredInboxMessageList) Len() int {
@@ -214,13 +189,8 @@
 		if err != nil {
 			return nil, errors.WithStack(err)
 		}
-<<<<<<< HEAD
 		if err := inboxGetter.fillMessageDetails(ctx, indexes, rawTransactions, messageData, minBlockNum, maxBlockNum); err != nil {
-			return nil, err
-=======
-		if err := inboxGetter.fillMessageDetails(ctx, indexes, rawTransactions, messageData); err != nil {
-			return nil, errors.WithStack(err)
->>>>>>> 1b4b0a2d
+			return nil, errors.WithStack(err)
 		}
 	}
 
